--- conflicted
+++ resolved
@@ -1,7 +1,7 @@
 "use strict";
 
 /**
- * Creates a new Polytope.
+ * The constructor for the Polytope class.
  * @constructor
  * @param {ConstructionNode} construction The constructionNode representing how the polytope was built.
  * @classDesc A class for general polytopes, and functions of general polytopes.
@@ -110,9 +110,7 @@
 /**
  * Calculates the prism product (Cartesian product) of a set of polytopes.
  * Vertices are the products of vertices, edges are the products of vertices
- * with edges or viceversa, and so on.<br />
- * &emsp;This function actually delegates all of the hard work to
- * {@linkCode Polytope._product} and {@linkCode Polytope._prismProduct}.
+ * with edges or viceversa, and so on.
  * @summary Calculates the prism product of a set of polytopes.
  * @param {...Polytope} P The list of polytopes to "multiply" together.
  */
@@ -121,13 +119,12 @@
 };
 
 /**
- * Helper function for {@linkcode Polytope.prismProduct}.
+ * Helper function for {@link Polytope.prismProduct}.
  * Is the one actually performing the product.
  * Takes the prism product of two polytopes.
  * @private
  * @param {Polytope} P The first polytope to multiply.
  * @param {Polytope} Q The second polytope to multiply.
- * @returns {Polytope} The prism product of `P` and `Q`.
  */
 Polytope._prismProduct = function(P, Q) {
 	//Deals with the point, nullitope cases.
@@ -179,11 +176,11 @@
 };
 
 /**
- * Helper function for {@linkcode Polytope.prismProduct}.
- * Gets the index of the product of the `i`-th `m`-element of `P`
- * and the `j`-th `n`-element of `Q` in the new polytope.
+ * Helper function for {@link Polytope.prismProduct}.
+ * Gets the index of the product of the ith m-element of P
+ * and the jth n-element of Q in the new polytope.
  * Takes into account the order in which the elements are calculated and added.
- * @summary Helper function for {@linkcode Polytope.prismProduct}.
+ * @summary Helper function for {@link Polytope.prismProduct}.
  * @private
  * @param {number} m The dimension of an element on the first polytope.
  * @param {number} i The index of an element on the first polytope.
@@ -192,8 +189,6 @@
  * @param {Polytope} P The first polytope to multiply.
  * @param {Polytope} Q The second polytope to multiply.
  * @param {number[][]} memoizer An array to store past calculations.
- * @returns {number} The index of the product of the `i`-th `m`-element of `P`
- * and the `j`-th `n`-element of `Q` in the new polytope.
  */
  Polytope._getIndexOfPrismProduct = function(m, i, n, j, P, Q, memoizer) {
 	//Recall that the elements of a single dimension are added in order vertex * facet, edge * ridge, ...
@@ -206,7 +201,7 @@
 	if(memoizer[m]) {
 		if(memoizer[m][n])
 			return memoizer[m][n] + offset;
-  }
+	}
 	else
 		memoizer[m] = [];
 
@@ -217,28 +212,13 @@
 	return memoizer[m][n] + offset;
 };
 
-/**
- * Calculates the tegum product (tent product) of a set of polytopes.
- * Edges are the products of vertices, faces are the products of vertices with
- * edges or viceversa, and so on.<br />
- * &emsp;This function actually delegates all of the hard work to
- * {@linkCode Polytope._product} and {@linkCode Polytope._tegumProduct}.
- * @summary Calculates the tegum product of a set of polytopes.
- * @param {...Polytope} P The list of polytopes to "multiply" together.
- */
+//Polytope._tegumProduct, but also supports P being an array.
 Polytope.tegumProduct = function(...P) {
 	return Polytope._product(P, ConstructionNodeType.Multitegum, Polytope._tegumProduct);
 };
 
-/**
- * Helper function for {@linkcode Polytope.tegumProduct}.
- * Is the one actually performing the product.
- * Takes the tegum product of two polytopes.
- * @private
- * @param {Polytope} P The first polytope to multiply.
- * @param {Polytope} Q The second polytope to multiply.
- * @returns {Polytope} The tegum product of `P` and `Q`.
- */
+//Calculates the tegum product, or rather the dual of the Cartesian product, of P and Q.
+//Edges are the products of vertices, faces are the products of vertices with edges or viceversa, and so on.
 Polytope._tegumProduct = function(P, Q) {
 	//Deals with the point, nullitope cases.
 	if(P.dimensions <= 0)
@@ -386,44 +366,20 @@
 	return new PolytopeC(newElementList); //The construction gets added in the main function.
 };
 
-/**
- * Calculates the pyramid product of a set of polytopes.
- * Edges are the products of vertices, faces are the products of vertices with
- * edges or viceversa, and so on.
- * &emsp;This function actually delegates all of the hard work to
- * {@linkCode Polytope._product} and {@linkCode Polytope._pyramidProduct}.
- * @summary Calculates the pyramid product of a set of polytopes.
- * @param {number} [height=1] The height difference between the polytopes.
- * @param {...Polytope} P The list of polytopes to "multiply" together.
- */
-Polytope.pyramidProduct = function(height, ...P) {
-  //If the height isn't passed, and the height argument is a polytope instead:
-  if(typeof(height) !== 'number') {
-    P.push(height);
-    Polytope._height = 1;
-  }
-  else
-    Polytope._height = height;
-
+//Polytope._pyramidProduct, but also supports P being an array.
+Polytope.pyramidProduct = function(...P) {
 	return Polytope._product(P, ConstructionNodeType.Multipyramid, Polytope._pyramidProduct);
 };
 
-/**
- * Helper function for {@linkcode Polytope.pyramidProduct}.
- * Is the one actually performing the product.
- * Takes the pyramid product of two polytopes.
- * @private
- * @param {Polytope} P The first polytope to multiply.
- * @param {Polytope} Q The second polytope to multiply.
- * @returns {Polytope} The pyramid product of `P` and `Q`.
- */
-Polytope._pyramidProduct = function(P, Q) {
+//Calculates the pyramid product of P and Q.
+//Edges are the products of vertices, faces are the products of vertices with edges or viceversa, and so on.
+//Very similar to the tegum code.
+Polytope._pyramidProduct = function(P, Q, height) {
 	if(P.dimensions === -1)
 		return Q;
 	if(Q.dimensions === -1)
 		return P;
 
-  var height = Polytope._height;
 	if(height === undefined)
 		height = 0.5;
 	else
@@ -526,27 +482,10 @@
 	return new PolytopeC(newElementList); //The construction gets added in the main function.
 };
 
-/**
- * Helper function for {@linkcode Polytope.tegumProduct}
- * and {@linkcode Polytope.pyramidProduct}.
- * Gets the index of the product of the `i`-th `m`-element of `P`
- * and the `j`-th `n`-element of `Q` in the new polytope.
- * Takes into account the order in which the elements are calculated and added.
- * The only difference between the tegum case and the pyramid case is that for
- * pyramids, we need to consider an extra column in `memoizer`.
- * @summary Helper function for {@linkcode Polytope.prismProduct}
- * and {@linkcode Polytope.pyramidProduct}.
- * @private
- * @param {number} m The dimension of an element on the first polytope.
- * @param {number} i The index of an element on the first polytope.
- * @param {number} n The dimension of an element on the second polytope.
- * @param {number} j The index of an element on the second polytope.
- * @param {Polytope} P The first polytope to multiply.
- * @param {Polytope} Q The second polytope to multiply.
- * @param {number[][]} memoizer An array to store past calculations.
- * @returns {number} The index of the product of the `i`-th `m`-element of `P`
- * and the `j`-th `n`-element of `Q` in the new polytope.
- */
+//Helper function for tegumProduct and pyramidProduct.
+//Gets the index of the product of the ith m-element and the jth n-element in the new polytope.
+//Takes into account the order in which the elements are calculated and added.
+//The only difference between the tegum case and the pyramid case is that for pyramids, we need to consider an extra column in memoizer.
 Polytope._getIndexOfTegumProduct = function(m, i, n, j, P, Q, memoizer, tegum) {
 	//Recall that the elements of a single dimension are added in order nullitope * facet, vertex * ridge, ...
 	//memoizer[m][n] counts the number of such elements that we have to skip before we reach the multiplication we actually care about.
@@ -581,14 +520,10 @@
 /**
  * Helper function for {@link Polytope.prismProduct},
  * {@link Polytope.tegumProduct}, and {@link Polytope.pyramidProduct}.
- * Performs a product of a set of polytopes, by calling the two argument
- * function repeatedly. Automatically handles the zero argument cases, and
- * the {@linkcode ConstructionNode} creation.
  * @summary Performs a product of a set of polytopes.
  * @private
  * @param {Polytope[]} P An array of polytopes to "multiply."
- * @param {ConstructionNodeType} type The `ConstructionNodeType` corresponding
- * to the product operation.
+ * @param {ConstructionNodeType} type The ConstructionNodeType corresponding to the product operation.
  * @param {function} The function used to perform the product.
  * @returns {Polytope} The resulting product.
  * */
@@ -596,15 +531,15 @@
 	if(P.length === 0)
 		return Polytope.nullitope();
 
-	var constructions = [], res = P.pop();
+	var constructions = [], res;
+
+	res = P.pop();
 	constructions.push(res.construction);
-
 	while(P.length) {
 		//Stores the constructions of the elements of P in a temporary array.
 		constructions.push(P[P.length - 1].construction);
 		res = fun(P.pop(), res);
 	}
-
 	res.construction = new ConstructionNode(type, constructions);
 	return res;
 };
@@ -615,13 +550,7 @@
 //(i+[(n+1)-elements in the original polytope])th element in the new polytope.
 
 /**
- * Extrudes a polytope to a pyramid with an apex at the specified point
- * (or at a point at the specified height.)
- * Constructs pyramids out of elements recursively.
- * The `i`-th `d`-element in the original polytope gets extruded to the
- * `(i + ((d + 1)-elements in the original polytope))`-th element in the new
- * polytope.
- * @summary Extrudes a polytope into a pyramid.
+ * Extrudes a polytope into a pyramid.
  * @param  {(Point|number)} apex The apex of the pyramid, or its height.
  * @returns {Polytope} The resulting pyramid.
  */
@@ -677,27 +606,27 @@
 //Adds labels edges based on their adjacent faces
 //TODO: Could this be changed to work for higher/lower dimensions too?
 Polytope.prototype.polyToGraph = function() {
-	var gNodes = []
-	var gLinks = []
+	var gNodes = [];
+	var gLinks = [];
 	for(var v = 0; v < elementList[0].length; v++) {
-		var gNode = new GraphNode(v)
-		gNodes.push(gNode)
+		var gNode = new GraphNode(v);
+		gNodes.push(gNode);
 	}
 	for(var f = 0; f < this.elementList[2].length; f++) {
 		for(var e = 0; e < this.elementList[2][f].length; e++) {
-			p1 = gNodes[this.elementList[1][this.elementList[2][f][e]][0]]
-			p2 = gNodes[this.elementList[1][this.elementList[2][f][e]][1]]
+			p1 = gNodes[this.elementList[1][this.elementList[2][f][e]][0]];
+			p2 = gNodes[this.elementList[1][this.elementList[2][f][e]][1]];
 			if(gLinks.contains([p1, p2])){
-				p1.labels[p1.neighbors.indexOf(p2)] = f
-				p2.labels[p2.neighbors.indexOf(p1)] = f
+				p1.labels[p1.neighbors.indexOf(p2)] = f;
+				p2.labels[p2.neighbors.indexOf(p1)] = f;
 			} else {
-				p1.connectTo(p2, f)
-				gLinks.push([p1, p2])
+				p1.connectTo(p2, f);
+				gLinks.push([p1, p2]);
 			}
 		}
 	}
-	return gNodes
-}
+	return gNodes;
+};
 
 //Builds a polygon from the vertices given in order.
 Polytope.polygon = function(points) {
@@ -792,9 +721,6 @@
 	return a;
 };
 
-<<<<<<< HEAD
-//Builds a Grünbaumian n/d star with edge length s.
-=======
 //Returns if two elements of the same type are adjacent
 //TODO: maybe adjust this so it works for elements of different types too?
 Polytope.checkAdjacent = function(otherelement) {
@@ -802,7 +728,6 @@
 }
 
 //Builds a Grünbaumian n/d star with edge lenth s.
->>>>>>> f52e786e
 //In the future, should be replaced by the PolytopeS version.
 Polytope.regularPolygonG = function(n, d, s) {
 	if(d === undefined)
