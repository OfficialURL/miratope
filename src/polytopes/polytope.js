--- conflicted
+++ resolved
@@ -705,35 +705,21 @@
  * @returns {array} A 2D array corresponding to the CD's Schläfli matrix
  */
 Polytope.cdToMatrix = function(diagram) {
-<<<<<<< HEAD
   if(/[a-z][a-z]/.test(diagram))
     throw new error("Hey! I see you inputting a compound! Stop that >:[");
   if(/[#]/.test(diagram))
     throw new error("Laces don't work yet, sorry :/");
   if(/[']/.test(diagram))
     throw new error("Retrograde stuff doesn't work yet, sorry :/");
-=======
-  //checks for two nodes directly next to each other
-  if(/[a-z][a-z]/.test(diagram)) {throw new error("Hey! I see you inputting a compound! Stop that >:[")}
-  //checks for lace stuff
-  if(/[#]/.test(diagram)) {throw new error("Laces don't work yet, sorry :/")}
-  //checks for retrograde diagrams
-  if(/[']/.test(diagram)) {throw new error("Retrograde stuff doesn't work yet, sorry :/")}
-  //removes "-" from diagram
->>>>>>> 14d927ef
   diagram = diagram.replace(/-/gi, "");
-  //removes all but nodes (a-z or "β", ignore letters after "*") and returns count
   var dimen = diagram.replace(/\*.|[^a-z\u03B2]/gi, "").length;
-
   var alpha = 0;
   var marked = "";
   var v = false;
   for(var i = 0; i < diagram.length; i++){
     var char = diagram.charAt(i);
     check:
-    //if the current character isn't a digit, "/", " ", "∞", or "Ø"
-    if(/[^0-9/ \u221E\u00D8]/.test(char)) {
-      //if the next character is part of a virtual node
+    if(/[^1234567890/ \u221E\u00D8]/.test(char)) {
       if(/\*/.test(char)) {
         v = true;
         break check;
@@ -747,21 +733,12 @@
     };
     marked = marked + char;
   };
-
-  //removes "*"
   marked = marked.replace(/\*/gi, "");
-  //checks for (letters digits letters), (letters digits "/" digits letters), (letters "∞" letters), or (letters "Ø" letters)
   var pat = /(?=(([a-z]\d+[a-z])|([a-z]\d+\/\d+[a-z])|([a-z]\u221E+[a-z])|([a-z]\u00D8+[a-z])))./g;
   var angles = [];
   var match;
-<<<<<<< HEAD
   while((match = pat.exec(marked)) != null)
-=======
-  while((match=pat.exec(marked))!=null) {
->>>>>>> 14d927ef
     angles.push(match[1]);
-  }
-
   var schlafl = [];
   for(var i = 0; i < dimen; i++) {
     schlafl[i] = [];
@@ -772,7 +749,6 @@
       }
     }
   }
-
   for(var i = 0; i < angles.length; i++) {
     var mira1 = angles[i].charCodeAt(0) - 97;
       var mira2 = angles[i].charCodeAt(angles[i].length-1) - 97;
@@ -783,13 +759,7 @@
       var num1 = parseInt(angles[i].substring(1, angles[i].length - 1));
       var num2;
       var ang = -2*Math.cos(Math.PI/num1);
-<<<<<<< HEAD
       if(/[\u221E\u00D8]/.test(angles[i].substring(1,angles[i].length - 1))) {ang = -2};
-=======
-      //if it has "∞" or "Ø"
-      if(/[\u221E\u00D8]/.test(angles[i].substring(1,angles[i].length-1))) {ang = -2};
-      //if it has "/"
->>>>>>> 14d927ef
       if(/\//.test(angles[i])) {
         num1 = parseInt(angles[i].substring(1, angles[i].search("/")));
         num2 = parseInt(angles[i].substring(angles[i].search("/") + 1, angles[i].length-1));
@@ -811,10 +781,9 @@
   var det = Math.round(Polytope._determinant(schlafl) * 1000) / 1000;
   var space = [];
   diagram = diagram.replace(/-/gi, "");
-  //removes all but nodes (a-z or "β", ignore letters after "*") and returns count
   var dimen = diagram.replace(/\*.|[^a-z\u03B2]/gi, "").length;
   var shape = Math.sign(det);
-  if(isNaN(shape)) {shape = "oops";}
+  if(isNaN(det)) shape = "oops";
   return [dimen, shape];
 }
 
@@ -837,7 +806,7 @@
         minors[i] = [];
         for (var j = 0; j < schlafl[0].length; j++) {
             if (j == 0) continue;
-            if (!minors[i][j-1]) minors[i][j - 1] = [];
+            if (!minors[i][j - 1]) minors[i][j - 1] = [];
             for (var k = 0; k < schlafl[0].length; k++) {
                 if (k == i) continue;
                 minors[i][j - 1].push(schlafl[j][k]);
