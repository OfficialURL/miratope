--- conflicted
+++ resolved
@@ -38,16 +38,11 @@
 		directionalLight.position.set( 1,1,1 ).normalize();
 		scene.add( directionalLight );
 		
-<<<<<<< HEAD
-		//Test cube.
-		PolytopeS.recticross(3).toPolytopeC().renderTo(new Scene(scene));
-=======
 		//Test pentagrammic pyramid.
 		var pts=[new Point([-1,0,0]),new Point([0,2,0]),new Point([1,0,0]),new Point([-2,1,0]),new Point([2,1,0]),new Point([0,1,3])];
 		var edges=[[0,1],[1,2],[2,3],[3,4],[4,0],[0,5],[1,5],[2,5],[3,5],[4,5]];
 		var faces=[[0,1,2,3,4],[0,5,6],[1,6,7],[2,7,8],[3,8,9],[4,9,5]];
 		new PolytopeC([pts,edges,faces],3).renderTo(scene);
->>>>>>> 911dc21d
 		
 		//Render loop.
 		/*function animate() { 
