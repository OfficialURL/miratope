--- conflicted
+++ resolved
@@ -43,11 +43,7 @@
 	<script src="src/importing/caret.js"></script>                     <!--Helper class for off.js.-->
 	<script src="src/importing/jszip.js"></script>                     <!--Library for ZIP handling. Magic. Do not touch.-->
 
-<<<<<<< HEAD
-	<script src="src/qhull/qhull.js"></script>                     <!--Library for convex hulls.-->
-=======
 	<script src="src/qhull/qhull.js"></script>                         <!--Library for convex hulls.-->
->>>>>>> db08333e
 	<script src="src/rendering/three.js"></script>                     <!--Library for 3D rendering.-->
 	<script src="src/rendering/scene.js"></script>                     <!--Class for scenes.-->
 	<script src="src/rendering/render.js"></script>                    <!--Renderer bit of the Polytope class.-->
